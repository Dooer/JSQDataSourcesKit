--- conflicted
+++ resolved
@@ -52,19 +52,11 @@
 
         // ** optional editing **
         // if needed, enable the editing functionality on the tableView
-<<<<<<< HEAD
         let tableDataSourceEditingController: TableEditingController<DataSource<Section<CellViewModel>>> = TableEditingController(
-            canEditRow: { (tableView, indexPath, dataSource: inout DataSource) -> Bool in
+            canEditRow: { (item, tableView, indexPath) -> Bool in
                 return true
             },
             commitEditing: { (tableView, editingStyle, indexPath, dataSource: inout DataSource) in
-=======
-        let tableDataSourceEditingController = TableEditingController<CellViewModel>(
-            canEditRow: { (item, tableView, indexPath) -> Bool in
-                return true
-        },
-            commitEditing:{ [unowned self] (item, tableView, editingStyle, indexPath) in
->>>>>>> 5f7a372c
                 if editingStyle == .delete {
                     if let _ = dataSource.remove(at: indexPath) {
                         tableView.deleteRows(at: [indexPath], with: .automatic)
