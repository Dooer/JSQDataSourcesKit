//
//  Created by Jesse Squires
//  http://www.jessesquires.com
//
//
//  Documentation
//  http://jessesquires.com/JSQDataSourcesKit
//
//
//  GitHub
//  https://github.com/jessesquires/JSQDataSourcesKit
//
//
//  License
//  Copyright © 2015 Jesse Squires
//  Released under an MIT license: http://opensource.org/licenses/MIT
//

import Foundation
import UIKit

/**
 An instance of `TableEditingController` allows editing a table view via inserting and deleting rows.
 */
<<<<<<< HEAD
public struct TableEditingController<DataSource: DataSourceProtocol> {
=======
public struct TableEditingController<Item> {
>>>>>>> 5f7a372c

    // MARK: Typealiases

    /**
     Asks if a row at the specified index path is editable for the specified table view.
     - parameter item:      The item at `indexPath`.
     - parameter tableView: The table view requesting this information.
     - parameter indexPath: The index path of the item.

     - returns: `true` if the specified row is editable, `false` otherwise.
     */
<<<<<<< HEAD
    public typealias CanEditRowConfig = (_ tableView: UITableView, _ indexPath: IndexPath, _ dataSource: inout DataSource) -> Bool
=======
    public typealias CanEditRowConfig = (_ item: Item?, _ tableView: UITableView, _ indexPath: IndexPath) -> Bool
>>>>>>> 5f7a372c

    /**
     Commits the editing actions for the specified index path.

     - parameter item:      The item at `indexPath`.
     - parameter tableView: The table view being edited.
     - parameter commit:    The editing style.
     - parameter indexPath: The index path of the item.
     */
<<<<<<< HEAD
    public typealias CommitEditingConfig = (_ tableView: UITableView, _ commit: UITableViewCellEditingStyle, _ indexPath: IndexPath, _ dataSource: inout DataSource) -> Void
=======
    public typealias CommitEditingConfig = ( _ item: Item?, _ tableView: UITableView, _ commit: UITableViewCellEditingStyle, _ indexPath: IndexPath) -> Void
>>>>>>> 5f7a372c

    /// A closure that determines if a given row is editable.
    public let canEditRow: CanEditRowConfig

    /// A closure that commits the editing actions for a table view.
    public let commitEditing: CommitEditingConfig
    
    // MARK: Initialization

    /**
     Constructs a new `TableEditingController`.

     - parameter canEditRow:    The closure that determines if a given row is editable.
     - parameter commitEditing: The closure that commits the editing actions for a table view.

     - returns: A new `TableEditingController` instance.
     */
    public init(canEditRow: @escaping CanEditRowConfig, commitEditing: @escaping CommitEditingConfig) {
        self.canEditRow = canEditRow
        self.commitEditing = commitEditing
    }
}<|MERGE_RESOLUTION|>--- conflicted
+++ resolved
@@ -22,11 +22,7 @@
 /**
  An instance of `TableEditingController` allows editing a table view via inserting and deleting rows.
  */
-<<<<<<< HEAD
 public struct TableEditingController<DataSource: DataSourceProtocol> {
-=======
-public struct TableEditingController<Item> {
->>>>>>> 5f7a372c
 
     // MARK: Typealiases
 
@@ -38,11 +34,7 @@
 
      - returns: `true` if the specified row is editable, `false` otherwise.
      */
-<<<<<<< HEAD
-    public typealias CanEditRowConfig = (_ tableView: UITableView, _ indexPath: IndexPath, _ dataSource: inout DataSource) -> Bool
-=======
-    public typealias CanEditRowConfig = (_ item: Item?, _ tableView: UITableView, _ indexPath: IndexPath) -> Bool
->>>>>>> 5f7a372c
+    public typealias CanEditRowConfig = (_ item: DataSource.Item?, _ tableView: UITableView, _ indexPath: IndexPath) -> Bool
 
     /**
      Commits the editing actions for the specified index path.
@@ -52,11 +44,7 @@
      - parameter commit:    The editing style.
      - parameter indexPath: The index path of the item.
      */
-<<<<<<< HEAD
     public typealias CommitEditingConfig = (_ tableView: UITableView, _ commit: UITableViewCellEditingStyle, _ indexPath: IndexPath, _ dataSource: inout DataSource) -> Void
-=======
-    public typealias CommitEditingConfig = ( _ item: Item?, _ tableView: UITableView, _ commit: UITableViewCellEditingStyle, _ indexPath: IndexPath) -> Void
->>>>>>> 5f7a372c
 
     /// A closure that determines if a given row is editable.
     public let canEditRow: CanEditRowConfig
